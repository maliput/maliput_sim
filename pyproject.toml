--- conflicted
+++ resolved
@@ -9,14 +9,11 @@
 
 [tool.poetry.dependencies]
 python = "^3.8.1"
-<<<<<<< HEAD
 foxglove-schemas-protobuf = "^0.1.0"
 mcap-protobuf-support = "^0.3.0"
 types-protobuf = "^4.23.0.1"
-=======
 plotly = "^5.15.0"
 pywavefront = "^1.3.3"
->>>>>>> 7fc25118
 
 [tool.poetry.group.dev.dependencies]
 pytest = "^7.3.1"
