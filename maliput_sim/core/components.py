--- conflicted
+++ resolved
@@ -83,13 +83,7 @@
     def get_state(self):
         state = {}
         for component_type, component_list in self.components.items():
-<<<<<<< HEAD
-            state[component_type.__name__] = []
-            for component in component_list:
-                state[component_type.__name__].append(component.get_state())
-=======
             state[component_type.__name__] = [c.get_state() for c in component_list]
->>>>>>> 5535c0d2
         return state
 
 
@@ -149,10 +143,5 @@
         self.road_network = road_network
 
     def get_state(self):
-<<<<<<< HEAD
-        # TODO: Evaluate if this is the best way to store the maliput road network. RoadNetwork is stateless
-        #       and probably doesn't need to be stored in the ECM.
-=======
         # TODO: Evaluate if this is the best way to store the maliput road network.
->>>>>>> 5535c0d2
         return None