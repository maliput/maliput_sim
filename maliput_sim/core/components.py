# BSD 3-Clause License
#
# Copyright (c) 2023, Woven by Toyota
#
# Redistribution and use in source and binary forms, with or without
# modification, are permitted provided that the following conditions are met:
#
# 1. Redistributions of source code must retain the above copyright notice, this
#    list of conditions and the following disclaimer.
#
# 2. Redistributions in binary form must reproduce the above copyright notice,
#    this list of conditions and the following disclaimer in the documentation
#    and/or other materials provided with the distribution.
#
# 3. Neither the name of the copyright holder nor the names of its
#    contributors may be used to endorse or promote products derived from
#    this software without specific prior written permission.
#
# THIS SOFTWARE IS PROVIDED BY THE COPYRIGHT HOLDERS AND CONTRIBUTORS "AS IS"
# AND ANY EXPRESS OR IMPLIED WARRANTIES, INCLUDING, BUT NOT LIMITED TO, THE
# IMPLIED WARRANTIES OF MERCHANTABILITY AND FITNESS FOR A PARTICULAR PURPOSE ARE
# DISCLAIMED. IN NO EVENT SHALL THE COPYRIGHT HOLDER OR CONTRIBUTORS BE LIABLE
# FOR ANY DIRECT, INDIRECT, INCIDENTAL, SPECIAL, EXEMPLARY, OR CONSEQUENTIAL
# DAMAGES (INCLUDING, BUT NOT LIMITED TO, PROCUREMENT OF SUBSTITUTE GOODS OR
# SERVICES; LOSS OF USE, DATA, OR PROFITS; OR BUSINESS INTERRUPTION) HOWEVER
# CAUSED AND ON ANY THEORY OF LIABILITY, WHETHER IN CONTRACT, STRICT LIABILITY,
# OR TORT (INCLUDING NEGLIGENCE OR OTHERWISE) ARISING IN ANY WAY OUT OF THE USE
# OF THIS SOFTWARE, EVEN IF ADVISED OF THE POSSIBILITY OF SUCH DAMAGE.

from typing import List

import maliput_sim

from maliput.api import RoadNetwork as MaliputRoadNetwork


class Component:
    """A base component class that can be added to an entity."""

    def __init__(self):
        self._entity = None

    def set_entity(self, entity: 'maliput_sim.core.ecm.Entity'):
        """
        Set the entity that this component belongs to.

        Args:
            entity: The entity that this component belongs to.
<<<<<<< HEAD

=======
>>>>>>> 58098473
        """
        self._entity = entity

    def update(self, delta_time: float,
               sim_state: 'maliput_sim.core.sim.SimulationState',
               entity: 'maliput_sim.core.ecm.Entity',
               ecm: 'maliput_sim.core.ecm.EntityComponentManager'):
        """
        Update the component.

        Args:
            delta_time: The amount of time that has passed since the last update.
            sim_state: The current simulation state.
            entity: The entity that this component belongs to.
            ecm: The entity component manager.
        """
        pass

    def get_state(self):
        """
        Get the current state of the component.
        """
<<<<<<< HEAD
        return None
=======
        pass
>>>>>>> 58098473


class ComponentContainer(Component):
    """
    A component that stores other components.

    An example of a component container is a weapon that stores damage, range, and firing rate components.
    class Weapon(ComponentContainer):
        def __init__(self):
            super().__init__()
            self.add_component(Damage(10))
            self.add_component(Range(100))
            self.add_component(FiringRate(5))

        def update(self, delta_time, sim_state, entity, ecm):
            super().update(delta_time, sim_state, entity, ecm)
            # additional weapon behavior
            pass
    """

    def __init__(self):
        super().__init__()
        self._components = {}

    def add_component(self, component: Component):
        """
        Add a component to the container.

        Args:
            component: The component to add to the container.
        """
        component_type = type(component)
        if component_type not in self._components:
            self._components[component_type] = []
        self._components[component_type].append(component)
        component.set_entity(self._entity)

    def get_component(self, component_type: type):
        """
        Get the list of components of the specified type.

        Args:
            component_type: The type of component to get.

        Returns:
            A list of components of the specified type.
        """
        return self._components.get(component_type, [])

    def update(self, delta_time: float,
               sim_state: 'maliput_sim.core.sim.SimulationState',
               entity: 'maliput_sim.core.ecm.Entity',
               ecm: 'maliput_sim.core.ecm.EntityComponentManager'):
        """
        Updates all the components in the container.

        Args:
            delta_time: The amount of time that has passed since the last update.
            sim_state: The current simulation state.
            entity: The entity that this component belongs to.
            ecm: The entity component manager.
        """
        super().update(delta_time, sim_state, entity, ecm)
<<<<<<< HEAD
        for component_list in self._components.values():
            for component in component_list:
                component.update(delta_time, sim_state, entity, ecm)
=======
        for component in self._components.values():
            component.update(delta_time, sim_state, entity, ecm)
>>>>>>> 58098473

    def get_state(self):
        """
        Get the current state of the component container.
        Each component in the container will have its own state.
        The state of the component container is a dictionary of the states of each component.
        The keys of the dictionary are the type names of the components. And the value of each key is a list of the
        states of the components of that type.
        """
        state = {}
        for component_type, component_list in self._components.items():
            state[component_type.__name__] = [c.get_state() for c in component_list]
        return state


class Name(Component):
    """A component that stores a name."""

    def __init__(self, name: str):
        super().__init__()
        self._name = name

    def get_state(self) -> str:
        return self._name
<<<<<<< HEAD

    def get_name(self) -> str:
        return self._name
=======
>>>>>>> 58098473


class Type(Component):
    """
    A component that stores a type.
    Useful for distinguishing between different types of entities.
    """

    def __init__(self, type: str):
        super().__init__()
        self._type = type

    def get_state(self) -> str:
        return self._type

    def get_type(self) -> str:
        return self._type


class Pose(Component):
    """A component that stores a position and rotation."""

    def __init__(self, position: List[float], rotation: List[float]):
        """
        Initialize the pose component.

        Args:
            position: The position of the entity: [x y z].
            rotation: The rotation of the entity in quaternion format: [x y z w].
        """
        self._position = position
        self._rotation = rotation

    def get_state(self) -> list:
        return self._position + self._rotation

    def get_position(self) -> list:
        return self._position

    def get_rotation(self) -> list:
        return self._rotation


class Velocity(Component):
    """A component that stores a linear and angular velocity."""

    def __init__(self, linear: List['float'], angular: List['float']):
        """
        Initialize the velocity component.

        Args:
            linear: The linear velocity of the entity: [x y z].
            angular: The angular velocity of the entity around each axis: [x y z].
        """
        super().__init__()
        self._linear = linear
        self._angular = angular

    def get_state(self):
        return self._linear + self._angular

    def get_linear_vel(self):
        return self._linear

    def get_angular_vel(self):
        return self._angular


class RoadNetwork(Component):
    """A component that stores a road network."""

    def __init__(self, road_network: MaliputRoadNetwork):
        """
        Initialize the road network component.

        Args:
            road_network: The maliput road network.
        """
        super().__init__()
        self._road_network = road_network

    def get_road_network(self) -> MaliputRoadNetwork:
        return self._road_network

    def get_state(self):
        # TODO: Evaluate if this is the best way to store the maliput road network.
        return None<|MERGE_RESOLUTION|>--- conflicted
+++ resolved
@@ -46,10 +46,6 @@
 
         Args:
             entity: The entity that this component belongs to.
-<<<<<<< HEAD
-
-=======
->>>>>>> 58098473
         """
         self._entity = entity
 
@@ -72,11 +68,7 @@
         """
         Get the current state of the component.
         """
-<<<<<<< HEAD
-        return None
-=======
         pass
->>>>>>> 58098473
 
 
 class ComponentContainer(Component):
@@ -140,14 +132,9 @@
             ecm: The entity component manager.
         """
         super().update(delta_time, sim_state, entity, ecm)
-<<<<<<< HEAD
         for component_list in self._components.values():
             for component in component_list:
                 component.update(delta_time, sim_state, entity, ecm)
-=======
-        for component in self._components.values():
-            component.update(delta_time, sim_state, entity, ecm)
->>>>>>> 58098473
 
     def get_state(self):
         """
@@ -172,12 +159,9 @@
 
     def get_state(self) -> str:
         return self._name
-<<<<<<< HEAD
 
     def get_name(self) -> str:
         return self._name
-=======
->>>>>>> 58098473
 
 
 class Type(Component):
